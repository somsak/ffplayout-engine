--- conflicted
+++ resolved
@@ -1,9 +1,5 @@
 colorama
 pyyaml
-<<<<<<< HEAD
-supervisor
-watchdog
-=======
 requests
 supervisor
->>>>>>> e28e3845
+watchdog